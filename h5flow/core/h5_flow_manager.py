from tqdm import tqdm
import logging

from .. import H5FLOW_MPI
if H5FLOW_MPI:
    from mpi4py import MPI

from ..data.lib import dereference_chain

from ..data import H5FlowDataManager
from ..modules import get_class

from .h5_flow_resource import resources, H5FlowResource

class H5FlowManager(object):
    '''
        Overarching coordination class. Creates data managers, generators, and
        stages according to the specified workflow. After initializing
        the workflow, executes each generator and stages' ``init``, ``run``, and
        ``finish`` methods in sequence.

        Also manages refreshing data in the ``cache`` and dropping datasets from
        the final output file.

        The standard execution sequence (as implemented in ``h5flow.run``) is::

            manager = H5FlowManager(**args)

            manager.init()      # initialize components
            manager.run()       # execute workflow run loop
            manager.finish()    # clean up components

    '''
    def __init__(self, config, output_filename, input_filename=None, start_position=None, end_position=None):
        self.comm = MPI.COMM_WORLD if H5FLOW_MPI else None
        self.rank = self.comm.Get_rank() if H5FLOW_MPI else 0
        self.size = self.comm.Get_size() if H5FLOW_MPI else 1

        self.drop_list = config.get('flow').get('drop',list())

        # set up the data manager
        self.configure_data_manager(output_filename, config)

        # set up resources
        self.configure_resources(config, input_filename, start_position, end_position)

        # set up the file chunk generator
        self.configure_generator(input_filename, config, start_position, end_position)

        # set up flow stages
        self.configure_flow(config)

        if H5FLOW_MPI:
            self.comm.barrier()

    def configure_resources(self, config, input_filename, start_position, end_position):
        '''
            Create ``H5FlowResource`` instance for each object in config that
            inherits from ``H5FlowResource``

            :param input_filename: ``str``, input file path passed to the generator

            :param config: ``dict``, parsed yaml config for workflow

            :param start_position: ``int``, dataset start index passed to generator

            :param end_position: ``int``, dataset end index passed to generator

        '''
        global resources

        for obj_config in config.get('resources',list()):
            obj_classname = obj_config.get('classname')
            obj_class = get_class(obj_classname)
            if issubclass(obj_class, H5FlowResource):
                resources[obj_classname] = obj_class(
                    classname=obj_config.get('classname'),
                    data_manager=self.data_manager,
                    input_filename=input_filename,
                    start_position=start_position,
                    end_position=end_position,
                    **obj_config.get('params',dict())
                )

    def configure_data_manager(self, output_filename, config):
        '''
            Create an ``H5FlowDataManager`` to coordinate access into
            ``output_filename``. Access to the data manager is provided via::

                manager = H5FlowManager(<config>, <filename>)
                manager.data_manager # data manager instance

            :param output_filename: ``str``, output file path

            :param config: ``dict``, parsed yaml config for workflow

        '''
        self.data_manager = H5FlowDataManager(output_filename, drop_list=self.drop_list)

    def configure_generator(self, input_filename, config, start_position, end_position):
        '''
            Create an ``H5FlowGenerator`` to produce slices into the source
            dataset. Access to the generator is provided via::

                manager = H5FlowManager(<config>, <filename>)
                manager.generator # generator instance

            If no generator configuration is found in the ``config``, a default
            dataset loop generator is created.

            :param input_filename: ``str``, input file path passed to the generator

            :param config: ``dict``, parsed yaml config for workflow

            :param start_position: ``int``, dataset start index passed to generator

            :param end_position: ``int``, dataset end index passed to generator

        '''
        source_name = config['flow'].get('source')
        source_config = config[source_name] if source_name in config else self._default_generator_config(source_name)

        self.generator = get_class(source_config.get('classname'))(
            classname=source_config.get('classname'),
            dset_name=source_config.get('dset_name'),
            data_manager=self.data_manager,
            input_filename=input_filename,
            start_position=start_position,
            end_position=end_position,
            **source_config.get('params',dict())
            )

    def configure_flow(self, config):
        '''
            Create instances of ``H5FlowStages`` in the sequence specified in
            the ``config``. Access to the stages are provided via::

                manager = H5FlowManager(<config>, <filename>)
                manager.stages # data manager instance

            :param config: ``dict``, parsed yaml config for workflow

        '''
        stage_names = config['flow'].get('stages')
        stage_args = [config.get(stage_name) for stage_name in stage_names]
        self.stages = [
            get_class(args.get('classname'))(
                classname=args.get('classname'),
                name=name,
                data_manager=self.data_manager,
                requires=self.format_requirements(args.get('requires',list())),
                **args.get('params',dict()))
            for name,args in zip(stage_names, stage_args)
            ]

    def _default_generator_config(self, source_name):
        if self.rank == 0:
            logging.warning(f'Could not find generator description, using default loop behavior on {source_name} dataset')
        return dict(
            classname='H5FlowDatasetLoopGenerator',
            dset_name=source_name
            )

    def format_requirements(self, requirements):
        '''
            Converts list from the "requires" configuration option into an
            list of dicts with::

                name: name of object to place in cache
                path: list of reference datasets (parent, child) to load for this requirement
                index_only: boolean if dataset should only load reference indices rather than data

        '''
        req = []
        for r in requirements:
            if isinstance(r, str):
                req.append(dict(
                    name= r,
                    path= [r],
                    index_only= False
                    ))
            elif isinstance(r,dict):
                d = dict(name=r['name'])
                if 'path' in r:
                    if isinstance(r['path'],str):
                        d['path'] = [r['path']]
                    elif isinstance(r['path'],list):
                        d['path'] = r['path']
                    else:
                        raise ValueError(f'Unrecognized path specification in {r}')
                else:
                    d['path'] = [d['name']]
                d['index_only'] = r['index_only'] if 'index_only' in r else False
                req.append(d)
            else:
                raise ValueError(f'Unrecognized requirement {r}')
        return req


    def init(self):
        '''
            Execute ``init()`` method of resources, generator, and stages, in
            sequence and in that order.

        '''
        global resources
        for classname, resource in resources.items():
            logging.debug(f'init resource {classname} source: {self.generator.dset_name}')
            resource.init(self.generator.dset_name)

        logging.debug(f'init generator')
        self.generator.init()

        for stage in self.stages:
            logging.debug(f'init stage {stage.name} source: {self.generator.dset_name}')
            stage.init(self.generator.dset_name)

        if H5FLOW_MPI:
            self.comm.barrier()

    def run(self):
        '''
            Run loop, executing ``run()`` method of generator and stages, in
            sequence. Terminate once all processes return an
            ``H5FlowGenerator.EMPTY``.

            Also refreshes the cache with required datasets on each stage.

        '''
        loop_gen = tqdm(self.generator) if self.rank == 0 else self.generator
        stage_requirements = [[r for stage in self.stages[:i+1] for r in stage.requires] for i in range(len(self.stages))]
        for chunk in loop_gen:
            logging.debug(f'run on {self.generator.dset_name} chunk: {chunk}')
            cache = dict()
            for i, (stage, requirements) in enumerate(zip(self.stages, stage_requirements)):
                self.update_cache(cache, self.generator.dset_name, chunk, requirements)
                logging.debug(f'run stage {stage.name} source: {self.generator.dset_name} chunk: {chunk} cache contains {len(cache)} objects')
                stage.run(self.generator.dset_name, chunk, cache)
        if H5FLOW_MPI:
            self.comm.barrier()

    def finish(self):
        '''
            Execute ``finish()`` method of generator and stages. After all
            components have finished, drop datasets that are not wanted in
            output file.

        '''
        logging.debug(f'finish generator')
        self.generator.finish()
        if H5FLOW_MPI:
            self.comm.barrier()
        for stage in self.stages:
            logging.debug(f'finish stage {stage.name} source: {self.generator.dset_name}')
            stage.finish(self.generator.dset_name)

        global resources
        for classname, resource in resources.items():
            logging.debug(f'finish resource {classname}')
            resource.finish(self.generator.dset_name)

        logging.debug(f'close data manager')
<<<<<<< HEAD
        self.data_manager.finish()
=======
        for drop in self.drop_list:
            self.data_manager.delete(drop)
        self.data_manager.close_file()
>>>>>>> fb491158

    def update_cache(self, cache, source_name, source_slice, requirements):
        '''
            Load and dereference "required" data associated with a given source
            - first loads the data subset of ``source_name`` specified by the
            ``source_slice``. Then loops over the specification dicts in ``self.requires``
            and loads data from references found in `'path'`.

            Called automatically once per loop, just before calling ``run``.

            Only loads data to the cache if it is not already present.

            :param cache: ``dict`` cache to update

            :param source_name: a path to the source dataset group

            :param source_slice: a 1D slice into the source dataset

        '''
        required_names = [r['name'] for r in requirements]

        for name in list(cache.keys()).copy():
            if name not in required_names and name != source_name:
                del cache[name]

        if source_name not in cache:
            cache[source_name] = self.data_manager.get_dset(source_name)[source_slice]

        for i,linked_name in enumerate(required_names):
            if linked_name not in cache:
                cache[linked_name] = self.load_requirement(requirements[i], source_name, source_slice)

    def load_requirement(self, req, source_name, source_slice):
        '''
            Loads a requirement specified by::

                path: list of references to traverse
                index_only: True to load only indices and not data

            :param req: ``dict`` with items ``path : list of datasets`` and ``index_only : bool, true to only load index in to final dataset``. Loads a chain of references in a sequence of ``[source_name, *path]``

            :param source_name: ``str`` base dataset to load

            :param source_slice: ``slice`` into ``source_name`` to load

        '''
        path = req['path']
        index_only = req['index_only']

        chain = zip([source_name]+path[:-1], path)

        data = self.data_manager.get_dset(path[-1])
        ref, ref_dir = list(zip(*[self.data_manager.get_ref(p,c) for p,c in chain]))
        regions = [self.data_manager.get_ref_region(p,c) for p,c in chain]

        return dereference_chain(source_slice, ref, data=data, regions=regions, ref_directions=ref_dir, indices_only=index_only)<|MERGE_RESOLUTION|>--- conflicted
+++ resolved
@@ -260,13 +260,7 @@
             resource.finish(self.generator.dset_name)
 
         logging.debug(f'close data manager')
-<<<<<<< HEAD
         self.data_manager.finish()
-=======
-        for drop in self.drop_list:
-            self.data_manager.delete(drop)
-        self.data_manager.close_file()
->>>>>>> fb491158
 
     def update_cache(self, cache, source_name, source_slice, requirements):
         '''
