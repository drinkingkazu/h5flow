--- conflicted
+++ resolved
@@ -305,24 +305,9 @@
         dset = self.get_dset(dataset_name)
         dset[spec] = data
 
-<<<<<<< HEAD
     def _update_ref_region(self, region_dset, sel, ref_arr, ref_offset):
         # Note:: ref_arr is the 1D array of indices into region_dset to update, ref_offset is where ref_array is positioned within a larger ref dataset
         max_length = int(np.max(self.comm.allgather(sel.stop)))
-=======
-    @staticmethod
-    def merge_region_specs(*specs):
-        '''
-            Join a region specification into one of:
-
-             - a slice
-             - an array of integers (shape: (N, 1))
-
-            Follows the ``numpy.c_[...]`` behavior except prunes for unique values
-            and sorts. If indices can be simplified into a ``slice`` selection,
-            this method returns a slice. E.g.::
->>>>>>> 88c1b1f7
-
         if len(region_dset) < max_length:
             region_dset.resize((max_length,))
         region = region_dset[sel]
